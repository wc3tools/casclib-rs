--- conflicted
+++ resolved
@@ -6,11 +6,7 @@
 
 [dependencies]
 casclib-sys = { path = "../casclib-sys" }
-<<<<<<< HEAD
 log = "0.4"
-=======
-log = "0.3.6"
 
 [target.'cfg(windows)'.dependencies]
-widestring = "0.4"
->>>>>>> 1bf6afae
+widestring = "0.4"